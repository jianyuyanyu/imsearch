use std::sync::Arc;

use crate::IMDB;
use crate::cli::server::ServerCommand;
use crate::config::{OrbOptions, SearchOptions};
use crate::ivf::IvfHnswDisk;

/// 应用状态
pub struct AppState {
    /// Faiss索引
<<<<<<< HEAD
    pub index: RwLock<Option<Arc<FaissIndex<32>>>>,
=======
    pub index: Arc<IvfHnswDisk>,
>>>>>>> 185df4e1
    /// 数据库连接
    pub db: IMDB<32>,
    /// 服务器配置选项
    pub orb: OrbOptions,
    /// 搜索配置选项
    pub search: SearchOptions,
    /// 鉴权 token
    pub token: String,
}

impl AppState {
    /// 创建新的应用状态
<<<<<<< HEAD
    pub fn new(index: FaissIndex<32>, db: IMDB<32>, opts: ServerCommand) -> Arc<Self> {
=======
    pub fn new(index: IvfHnswDisk, db: IMDB, opts: ServerCommand) -> Arc<Self> {
>>>>>>> 185df4e1
        Arc::new(AppState {
            index: Arc::new(index),
            db,
            orb: opts.orb,
            search: opts.search,
            token: opts.token,
        })
    }
}<|MERGE_RESOLUTION|>--- conflicted
+++ resolved
@@ -8,13 +8,9 @@
 /// 应用状态
 pub struct AppState {
     /// Faiss索引
-<<<<<<< HEAD
-    pub index: RwLock<Option<Arc<FaissIndex<32>>>>,
-=======
     pub index: Arc<IvfHnswDisk>,
->>>>>>> 185df4e1
     /// 数据库连接
-    pub db: IMDB<32>,
+    pub db: IMDB,
     /// 服务器配置选项
     pub orb: OrbOptions,
     /// 搜索配置选项
@@ -25,11 +21,7 @@
 
 impl AppState {
     /// 创建新的应用状态
-<<<<<<< HEAD
-    pub fn new(index: FaissIndex<32>, db: IMDB<32>, opts: ServerCommand) -> Arc<Self> {
-=======
     pub fn new(index: IvfHnswDisk, db: IMDB, opts: ServerCommand) -> Arc<Self> {
->>>>>>> 185df4e1
         Arc::new(AppState {
             index: Arc::new(index),
             db,
