#!/usr/bin/env python3
"""
实验性的 CPU 2 级聚类实现，召回率有一定损失，但是速度更快
"""
from sys import argv
from time import time
import faiss
import numpy as np


def binary_kmeans(d, nc, xt, **kwargs):
    """
    适用于二进制数据的 Kmeans 聚类
    """
    cp = faiss.ClusteringParameters()
    for k, v in kwargs.items():
        getattr(cp, k)  # 确认参数存在
        setattr(cp, k, v)

    clus = faiss.Clustering(d, nc, cp)
    index_tmp = faiss.IndexFlatL2(d)
    codec = faiss.IndexLSH(d, d, False, False)
    clus.train_encoded(xt, codec, index_tmp)

    x_b = np.zeros((d // 8 * clus.k, 1), dtype=np.uint8)
    faiss.real_to_binary(d * clus.k, clus.centroids.data(), faiss.swig_ptr(x_b))
    x_b = x_b.reshape(clus.k, d // 8)
    return x_b


t0 = time()


def log(msg, *args, **kwargs):
    print(f"[{time() - t0:.2f} s] {msg}", *args, **kwargs)


def main():
    if len(argv) != 3:
        print(f"Usage: {argv[0]} K train.npy")
        return

    nlist = int(argv[1])
    d = 256

    index = faiss.IndexBinaryHNSW(d, 32)
    xt = np.load(argv[2], mmap_mode="r")
    if xt.shape[0] > 2**31 - 1:
        print(f"训练特征点数量不能超过 2^31-1，当前数量为 {xt.shape[0]}")
        return

<<<<<<< HEAD
    if not (256 * index.nlist >= len(xt) >= 30 * index.nlist):
        print(
            f"警告：训练集数量 {len(xt)} 不在合理范围内（{256 * index.nlist} - {30 * index.nlist}）"
=======
    if not (256 * nlist >= len(xt) >= 30 * nlist):
        print(
            f"警告：训练集数量 {len(xt)} 不在合理范围内（{256 * nlist} - {30 * nlist}）"
>>>>>>> 185df4e1
        )

    nc1 = int(np.sqrt(nlist))
    nc2 = nlist

    log(f"对向量 {xt.shape} 进行 2 级聚类，1 级聚类数量 = {nc1}，总数 = {nc2}")
    log("开始一级聚类...")
    x_b = binary_kmeans(
        d, nc1, xt, niter=25, max_points_per_centroid=2000, verbose=True
    )

    log("将训练集分配到一级聚类中心")
    index_tmp = faiss.IndexBinaryFlat(d)
    index_tmp.reset()
    index_tmp.add_c(nc1, faiss.swig_ptr(x_b))
    _, assign1 = index_tmp.search(xt, 1)
    assign1 = assign1.ravel()

    bc = np.bincount(assign1, minlength=nc1)
    log(f"聚类大小：{min(bc)} - {max(bc)}")
    o = assign1.argsort()

    bc_sum = np.cumsum(bc)
    all_nc2 = bc_sum * nc2 // bc_sum[-1]
    all_nc2[1:] -= all_nc2[:-1]
    assert sum(all_nc2) == nc2
    log(f"二级聚类中心点数量：{min(all_nc2)} - {max(all_nc2)}")

    i0 = 0
    c2 = []
    for c1 in range(nc1):
        nc2 = int(all_nc2[c1])
        log(f"训练子聚类 {c1}/{nc1} nc2={nc2} \r", end="")
        i1 = i0 + bc[c1]
        subset = o[i0:i1]
        assert np.all(assign1[subset] == c1)
        x_b = binary_kmeans(d, nc2, xt[subset])
        c2.append(x_b)
        i0 = i1

    centroids = np.vstack(c2)
    index.add(centroids)

    faiss.write_index_binary(index, f"{nlist}.train")

<<<<<<< HEAD
    faiss.write_index_binary(index, f"{description}.train")

=======
>>>>>>> 185df4e1

if __name__ == "__main__":
    main()<|MERGE_RESOLUTION|>--- conflicted
+++ resolved
@@ -49,15 +49,9 @@
         print(f"训练特征点数量不能超过 2^31-1，当前数量为 {xt.shape[0]}")
         return
 
-<<<<<<< HEAD
-    if not (256 * index.nlist >= len(xt) >= 30 * index.nlist):
-        print(
-            f"警告：训练集数量 {len(xt)} 不在合理范围内（{256 * index.nlist} - {30 * index.nlist}）"
-=======
     if not (256 * nlist >= len(xt) >= 30 * nlist):
         print(
             f"警告：训练集数量 {len(xt)} 不在合理范围内（{256 * nlist} - {30 * nlist}）"
->>>>>>> 185df4e1
         )
 
     nc1 = int(np.sqrt(nlist))
@@ -99,15 +93,12 @@
         i0 = i1
 
     centroids = np.vstack(c2)
-    index.add(centroids)
+    index.quantizer.train(centroids)
+    index.quantizer.add(centroids)
+    index.train(xt)
 
     faiss.write_index_binary(index, f"{nlist}.train")
 
-<<<<<<< HEAD
-    faiss.write_index_binary(index, f"{description}.train")
-
-=======
->>>>>>> 185df4e1
 
 if __name__ == "__main__":
     main()